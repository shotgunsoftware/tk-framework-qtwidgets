--- conflicted
+++ resolved
@@ -13,6 +13,7 @@
 import sgtk
 from sgtk import TankError
 from tank.util import sgre as re
+from tank_vendor import six
 
 shotgun_globals = sgtk.platform.import_framework(
     "tk-framework-shotgunutils", "shotgun_globals",
@@ -74,19 +75,6 @@
         return ""
 
     for token in resolve_tokens(token_str):
-<<<<<<< HEAD
-
-        # no value has been found in the Shotgun data for the fields
-        if not list(set(token["sg_fields"]) & set(sg_data.keys())):
-            continue
-
-        for sg_field in token["sg_fields"]:
-            sg_value = sg_data.get(sg_field)
-            if sg_value:
-                break
-
-        if (sg_value is None or sg_value == []) and (
-=======
         sg_field = None
         sg_value = None
         i = 0
@@ -107,7 +95,6 @@
                 resolved_value = ""
 
         elif (sg_value is None or sg_value == []) and (
->>>>>>> f8251b6f
             token["pre_roll"] or token["post_roll"]
         ):
             # shotgun value is empty
@@ -117,22 +104,6 @@
             # e.g. Hello {[Shot:]sg_shot} becomes:
             # for shot abc: 'Hello Shot:abc'
             # for shot <empty>: 'Hello '
-<<<<<<< HEAD
-            token_str = token_str.replace("{%s}" % token["full_token"], "")
-
-        else:
-            resolved_value = sg_field_to_str(
-                sg_data["type"], sg_field, sg_value, token["directive"]
-            )
-
-            # potentially add pre/and post
-            if token["pre_roll"]:
-                resolved_value = "%s%s" % (token["pre_roll"], resolved_value)
-            if token["post_roll"]:
-                resolved_value = "%s%s" % (resolved_value, token["post_roll"])
-            # and replace the token with the value
-            token_str = token_str.replace("{%s}" % token["full_token"], resolved_value)
-=======
             # token_str = token_str.replace("{%s}" % token["full_token"], "")
             resolved_value = ""
 
@@ -153,7 +124,6 @@
 
         # Replace the token with the value
         token_str = token_str.replace("{%s}" % token["full_token"], resolved_value)
->>>>>>> f8251b6f
 
     return token_str
 
@@ -205,12 +175,7 @@
 
         pre_roll = None
         post_roll = None
-<<<<<<< HEAD
-        directive = None
-=======
-        # directive = None
         directives = None
->>>>>>> f8251b6f
 
         processed_token = raw_token
 
@@ -229,14 +194,10 @@
         if "::" in processed_token:
             # we have a special formatting directive
             # e.g. created_at::ago
-<<<<<<< HEAD
-            (sg_field_str, directive) = processed_token.split("::")
-=======
             # (sg_field_str, directive) = processed_token.split("::")
             sg_field_and_directives = processed_token.split("::")
             sg_field_str = sg_field_and_directives[0]
             directives = sg_field_and_directives[1:]
->>>>>>> f8251b6f
         else:
             sg_field_str = processed_token
 
@@ -251,11 +212,7 @@
             {
                 "full_token": raw_token,
                 "sg_fields": sg_fields,
-<<<<<<< HEAD
-                "directive": directive,
-=======
                 "directives": directives,
->>>>>>> f8251b6f
                 "pre_roll": pre_roll,
                 "post_roll": post_roll,
             }
@@ -277,11 +234,8 @@
         - nolink: don't return a <a href> style hyperlink for links, instead just
         return a string.
 
-<<<<<<< HEAD
-=======
         - typeonly: Show only the type for hte links
 
->>>>>>> f8251b6f
     Version Number directives:
         - zeropadded: Pad the version number with up to three zeros
         - A format string that contains a single argument specifier to substitute the
@@ -294,37 +248,20 @@
     :returns: The Shotgun field formatted as a string
     """
 
-<<<<<<< HEAD
-    str_val = ""
-
-    if value is None:
-        return shotgun_globals.get_empty_phrase(sg_type, sg_field)
-
-    elif isinstance(value, dict) and set(["type", "id", "name"]) == set(value.keys()):
-
-        # entity link
-
-        if directive == "showtype":
-=======
-    # TEST this
-    # str_val = ""
     str_val = None
 
     if value is None:
         return get_empty_display(sg_type, sg_field)
 
     directives = directive or []
-    # FIXME basestring
-    if isinstance(directives, basestring):
+    if isinstance(directives, six.string_types):
         directives = [directives]
 
     if isinstance(value, dict) and set(["type", "id", "name"]) == set(value.keys()):
 
         # entity link
 
-        # if directive == "showtype":
         if "showtype" in directives:
->>>>>>> f8251b6f
             # links are displayed as "Shot ABC123"
 
             # get the nice name from our schema
@@ -337,24 +274,16 @@
             # links are just "ABC123"
             link_name = value["name"]
 
-<<<<<<< HEAD
-        if directive == "nolink":
-=======
-        # if directive == "nolink":
         if "nolink" in directives:
->>>>>>> f8251b6f
             str_val = link_name
         else:
             str_val = get_hyperlink_html(
                 url="sgtk:%s:%s" % (value["type"], value["id"]), name=link_name,
             )
 
-<<<<<<< HEAD
-=======
         if "typeonly" in directives:
             str_val = shotgun_globals.get_type_display_name(value["type"])
 
->>>>>>> f8251b6f
     elif isinstance(value, list):
         # list of items
         link_urls = []
@@ -377,18 +306,6 @@
                 str_val,
             )
     elif sg_field == "version_number":
-<<<<<<< HEAD
-        if directive:
-            if directive == "zeropadded":
-                directive = "%03d"
-            str_val = directive % value
-
-    elif sg_field == "type":
-        if directive == "showtype":
-            str_val = shotgun_globals.get_type_display_name(value)
-
-    else:
-=======
         if directives:
             if "zeropadded" in directives:
                 str_format = "%03d"
@@ -402,7 +319,6 @@
             str_val = shotgun_globals.get_type_display_name(value)
 
     if str_val is None:
->>>>>>> f8251b6f
         str_val = str(value)
         # make sure it gets formatted correctly in html
         str_val = str_val.replace("\n", "<br>")
@@ -410,8 +326,6 @@
     return str_val
 
 
-<<<<<<< HEAD
-=======
 def get_empty_display(sg_type, sg_field):
     """
     Get the empty display value for the given Shotgun entity type and field.
@@ -435,7 +349,6 @@
         return sg_field
 
 
->>>>>>> f8251b6f
 def create_human_readable_timestamp(datetime_obj):
     """
     Formats a time stamp the way dates are formatted in the
