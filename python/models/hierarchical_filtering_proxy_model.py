--- conflicted
+++ resolved
@@ -355,45 +355,11 @@
 
     def _update_rejection_cache(self, from_index):
         """
-<<<<<<< HEAD
-        model = idx.model()
-
-        # check to see if any children of this item are known to have been accepted:
-        cached_value = self._child_accepted_cache.get(idx)
-        if cached_value is not None:
-            # we already computed this so just return the result
-            return cached_value
-=======
         Update the rejection cache from the given index.
->>>>>>> 104bc50d
 
         The cache at the given index has to be cleared before calling this method
         to force a refresh.
 
-<<<<<<< HEAD
-            # Check if child item is in cache:
-            child_accepted = self._accepted_cache.get(child_idx)
-            if child_accepted is None:
-                # It's not in the cache so lets see if it's accepted and add to the cache:
-                child_accepted = self._is_row_accepted(child_idx.row(), idx, parent_accepted)
-                self._accepted_cache.add(child_idx, child_accepted)
-
-            if not child_accepted and model.hasChildren(child_idx):
-                # This child was not accepted.
-                # Recurse down and check if any grand children are accepted.
-                child_accepted = self._is_child_accepted_r(child_idx, False)
-
-            if child_accepted:
-                # This child node or one of its descendants indicated that they
-                # were accepted so exit early.
-                break
-
-        # Cache if one of the descendants was accepted or not.
-        self._child_accepted_cache.add(idx, child_accepted)
-        return child_accepted
-
-    def _dirty_all_accepted(self):
-=======
         :param from_index: A :class:`QModelIndex` instance.
         """
         if not from_index or not from_index.isValid():
@@ -449,7 +415,6 @@
                     parent_index = parent_index.parent()
 
     def _clear_rejection_cache(self):
->>>>>>> 104bc50d
         """
         Clear the rejection cache.
         """
