# Copyright (c) 2021 Autodesk Inc.
#
# CONFIDENTIAL AND PROPRIETARY
#
# This work is provided "AS IS" and subject to the ShotGrid Pipeline Toolkit
# Source Code License included in this distribution package. See LICENSE.
# By accessing, using, copying or modifying this work you indicate your
# agreement to the ShotGrid Pipeline Toolkit Source Code License. All rights
# not expressly granted therein are reserved by Autodesk Inc.

import sgtk
from sgtk.platform.qt import QtCore, QtGui

try:
    from tank_vendor import sgutils
except ImportError:
    from tank_vendor import six as sgutils

search_widget = sgtk.platform.current_bundle().import_module("search_widget")
shotgun_search_widget = sgtk.platform.current_bundle().import_module(
    "shotgun_search_widget"
)


class FilterItemWidget(QtGui.QWidget):
    """
    Abstract widget class to represent a FilterItem object. This widget can be used to insert custom
    widgets into the FilterMenu actions.
    """

    # Signal emitted when the filter widget's checkbox state changed.
    state_changed = QtCore.Signal(QtCore.Qt.CheckState)
    # Signal emitted when the filter widget's value changed.
    value_changed = QtCore.Signal(object)

    def __init__(
        self, filter_id, group_id, parent=None, bg_task_manager=None, filter_data=None
    ):
        """
        Constructor. Set up the widget.

        :param filter_id: The unique identifier for this widget.
        :type filter_id: str
        :param group_id: The unique identifier for the group this widget belongs to.
        :type group_id: str
        :param parent: The widget's parent
        :type parent: :class:`sgtk.platform.qt.QWidget`
        :param bg_task_manager: An instance of a Background Task Manager used by the search widget.
        :type bg_task_manager: :class:`~task_manager.BackgroundTaskManager`
        :param filter_data: Optional filter data to create the filter item with.
        :type filter_data: dict
        """

        super(FilterItemWidget, self).__init__(parent)

        self._id = filter_id
        self._group_id = group_id
        self._bg_task_manager = bg_task_manager

        filter_data = filter_data or {}
        self._display_name = filter_data.get("display_name", "")
        self._raw_value = filter_data.get("filter_value")

        # Enable mouse tracking for hover events.
        self.setMouseTracking(True)

    def __repr__(self):
        """Return string representation of the FilterItemWidget."""

        params = {
            "id": self.id,
            "field": self.group_id,
        }
        params_str = ", ".join(
            ["{}={}".format(key, value) for key, value in params.items()]
        )

        return "<{class_name} {params}>".format(
            class_name=self.__class__.__name__, params=params_str
        )

    @property
    def id(self):
        """Get the unique id for this widget."""
        return self._id

    @property
    def group_id(self):
        """Get the unique id for the group this widget belongs to."""
        return self._group_id

    @property
    def name(self):
        """Return the dispaly text for this widget."""
        return self._display_name

    @property
    def value(self):
        """Get or set the widget's value."""
        raise sgtk.TankError("Abstract class method not overriden")

    @value.setter
    def value(self, value):
        raise sgtk.TankError("Abstract class method not overriden")

    @property
    def sort_value(self):
        """Get the widget's value that is sortable."""
        # First try to extract the sort value from the raw value.
        value = self._raw_value
        if isinstance(value, dict):
            value = value.get("name")
        # Default to the display name if the raw value is not sortable.
        if value is None:
            value = self.name
        # Sanitize the value as needed based on value type
        if isinstance(value, str):
            return value.lower()
        return value

    def set_value(self, value):
        """Convenience method to set the value for callback."""
        self.value = value

    def has_value(self):
        """Return True if the widget has a value, else False."""
        raise sgtk.TankError("Abstract class method not overriden")

    def clear_value(self):
        """Clear the widget's current value."""
        raise sgtk.TankError("Abstract class method not overriden")

    def restore(self, state):
        """
        Restore the widget to the provided state.

        :param state: The state to restore the widget from.
        :type state: any
        """
        raise sgtk.TankError("Abstract class method not overriden")


class ChoicesFilterItemWidget(FilterItemWidget):
    """
    A widget to represent a filter item that belongs to group of choices.
    """

    def __init__(
        self, filter_id, group_id, filter_data, parent=None, bg_task_manager=None
    ):
        """
        Constructor.

        Initialize the widget UI:
          - Left aligned checkbox
          - Left aligned icon (optional)
          - Left aligned filter value display text
          - Right aligned filter value count

        :param filter_id: The unique identifier for this widget.
        :type filter_id: str
        :param group_id: The unique identifier for the group this widget belongs to.
        :type group_id: str
        :param filter_data: Additional data to initialize the widget.
        :type filter_data: dict
        :param parent: The widget's parent
        :type parent: :class:`sgtk.platform.qt.QWidget`
        :param bg_task_manager: An instance of a Background Task Manager used by the search widget.
        :type bg_task_manager: :class:`~task_manager.BackgroundTaskManager`
        """

        super(ChoicesFilterItemWidget, self).__init__(
            filter_id,
            group_id,
            parent=parent,
            bg_task_manager=bg_task_manager,
            filter_data=filter_data,
        )

        layout = QtGui.QHBoxLayout()
        layout.setAlignment(QtCore.Qt.AlignLeft)

        # Left-aligned checkbox
        self.checkbox = QtGui.QCheckBox()

        def __on_state_changed(state):
            if isinstance(state, int):
                state = QtCore.Qt.CheckState(state)
            self.state_changed.emit(state)

        self.checkbox.stateChanged.connect(__on_state_changed)
        layout.addWidget(self.checkbox)

        # Left-aligned (optional) icon
        icon = filter_data.get("icon")
        if icon:
            icon_label = QtGui.QLabel()
            icon_label.setPixmap(icon.pixmap(14))
            layout.addWidget(icon_label)

        # Left-aligned filter value display text
<<<<<<< HEAD
        name = str(self._display_name)
=======
        name = sgutils.ensure_str(self._display_name)
>>>>>>> 0d6babb9
        self.label = QtGui.QLabel(name)
        layout.addWidget(self.label)

        # Right-aligned count label
        count = filter_data.get("count")
        if count:
            self.count_label = QtGui.QLabel(str(count))
        else:
            self.count_label = QtGui.QLabel()
        layout.addStretch()
        layout.addWidget(self.count_label)

        self.setLayout(layout)

    def paintEvent(self, event):
        """
        Override the Qt method.

        Highlight the background color on mouse hover.
        """

        super(ChoicesFilterItemWidget, self).paintEvent(event)

        option = QtGui.QStyleOption()
        option.initFrom(self)
        painter = QtGui.QPainter()
        painter.begin(self)
        try:
            if option.state & QtGui.QStyle.State_MouseOver:
                painter.setRenderHint(QtGui.QPainter.Antialiasing)
                hover_color = option.palette.highlight().color()
                painter.setBrush(QtGui.QBrush(hover_color))
                painter.setPen(QtGui.QPen(hover_color))
                painter.drawRect(
                    0, 0, painter.device().width(), painter.device().height()
                )
        finally:
            painter.end()

    @FilterItemWidget.name.getter
    def name(self):
        """
        Get the name of the choices filter item.

        The name of this widget is used for the label text, which is the display name.
        """
        return self.label.text()

    @FilterItemWidget.value.getter
    def value(self):
        """
        Get or set the value of the choices filter item widget.

        The value of this widget represents whether or not the widget is checked.
        """
        return self.checkbox.isChecked()

    @value.setter
    def value(self, value):
        if isinstance(value, bool):
            self.checkbox.setChecked(value)

        elif isinstance(value, dict):
            if "count" in value:
                self.count_label.setText(str(value["count"]))
                self.count_label.update()

            if "checked" in value:
                self.value = value["checked"]

        else:
            assert (
                False
            ), "Attempting to set ChoicesFilterItemWidget value with invalid data"

    def has_value(self):
        """Return True if the widget's checkbox is checked, else False."""
        return self.value

    def clear_value(self):
        """Clear the widget's value by unchecking the widget's checkbox."""
        self.value = False

    def restore(self, state):
        """
        Restore the widget's checkbox state.

        :param state: The state to restore the widget from.
        :type state: bool | ChoicesFilterItemWidget
        """

        if isinstance(state, ChoicesFilterItemWidget):
            self.value = state.value

        elif isinstance(state, bool):
            self.value = state

        else:
            assert (
                False
            ), "Cannot restore ChoicesFilterItemWidget state from '{}'".format(state)


class SearchFilterItemWidget(FilterItemWidget):
    """
    A filter widget for searching text values. Reuses the SearchWidget class.
    """

    def __init__(
        self, filter_id, group_id, filter_data, parent=None, bg_task_manager=None
    ):
        """
        Constructor.

        Initialize the widget UI:
          - Add a search widget according to the field type.
          If we are dealing with an PTR entity/multi-entity field, add a GlobalSearchWidget
          otherwise, add a SearchWidget.

        :param filter_id: The unique identifier for this widget.
        :type filter_id: str
        :param group_id: The unique identifier for the group this widget belongs to.
        :type group_id: str
        :param filter_data: Additional data to initialize the widget.
        :type filter_data: dict
        :param parent: The widget's parent
        :type parent: :class:`sgtk.platform.qt.QWidget`
        :param bg_task_manager: An instance of a Background Task Manager used by the search widget.
        :type bg_task_manager: :class:`~task_manager.BackgroundTaskManager`
        """

        super(SearchFilterItemWidget, self).__init__(
            filter_id,
            group_id,
            parent=parent,
            bg_task_manager=bg_task_manager,
            filter_data=filter_data,
        )

        self._value = ""

        short_name = filter_data.get("short_name", self.name)
        sg_data = filter_data.get("sg_data", {})

        # in case we are dealing with an PTR entity/multi-entity field and the widget has been initialized
        # using a BackgroundTaskManager, use a GlobalSearchWidget to help the user find the right entity to pick
        if (
            sg_data
            and sg_data.get("data_type") in ["entity", "multi_entity"]
            and self._bg_task_manager
        ):
            self.line_edit = shotgun_search_widget.GlobalSearchWidget(self)
            self.line_edit.set_bg_task_manager(self._bg_task_manager)
            searchable_entities = {}
            for entity_type in sg_data.get("valid_types"):
                searchable_entities[entity_type] = []
            self.line_edit.set_searchable_entity_types(searchable_entities)
            self.line_edit.entity_activated.connect(
                lambda entity_type, entity_id, entity_name: self.set_value(
                    {"type": entity_type, "name": entity_name, "id": entity_id}
                )
            )

        else:
            self.line_edit = search_widget.SearchWidget(self)
            self.line_edit.search_changed.connect(self.set_value)

        if self.name:
            self.line_edit.set_placeholder_text("Enter {}".format(short_name))
        self.line_edit.setToolTip("Press Enter to search by {}.".format(self.name))

        layout = QtGui.QHBoxLayout()
        layout.setAlignment(QtCore.Qt.AlignLeft)
        layout.addWidget(self.line_edit)
        self.setLayout(layout)

    @FilterItemWidget.value.getter
    def value(self):
        """Return the search widget's value."""
        return self._value

    @value.setter
    def value(self, value):
        """
        Set the search widget's value.

        :param value: The value to set.
        :type value: any
        """
        self._value = value
        self.value_changed.emit(value)

    def has_value(self):
        """Return True if the search widget has a value, else False."""
        return bool(self.value)

    def clear_value(self):
        """Clear the search widget's value."""
        self.value = ""<|MERGE_RESOLUTION|>--- conflicted
+++ resolved
@@ -199,11 +199,7 @@
             layout.addWidget(icon_label)
 
         # Left-aligned filter value display text
-<<<<<<< HEAD
         name = str(self._display_name)
-=======
-        name = sgutils.ensure_str(self._display_name)
->>>>>>> 0d6babb9
         self.label = QtGui.QLabel(name)
         layout.addWidget(self.label)
 
